import datetime
import json

import pytest
import responses
import six

from taxii2client import (
    DEFAULT_USER_AGENT, MEDIA_TYPE_STIX_V20, MEDIA_TYPE_TAXII_V20, AccessError,
    ApiRoot, Collection, InvalidArgumentsError, InvalidJSONError, Server,
    Status, TAXIIServiceException, ValidationError,
    _filter_kwargs_to_query_params, _HTTPConnection, _TAXIIEndpoint
)

TAXII_SERVER = "example.com"
DISCOVERY_URL = "https://{}/taxii/".format(TAXII_SERVER)
API_ROOT_URL = "https://{}/api1/".format(TAXII_SERVER)
COLLECTIONS_URL = API_ROOT_URL + "collections/"
COLLECTION_URL = COLLECTIONS_URL + "91a7b528-80eb-42ed-a74d-c6fbd5a26116/"
OBJECTS_URL = COLLECTION_URL + "objects/"
GET_OBJECTS_URL = OBJECTS_URL
ADD_OBJECTS_URL = OBJECTS_URL
WRITABLE_COLLECTION_URL = COLLECTIONS_URL + "e278b87e-0f9b-4c63-a34c-c8f0b3e91acb/"
ADD_WRITABLE_OBJECTS_URL = WRITABLE_COLLECTION_URL + "objects/"
GET_OBJECT_URL = OBJECTS_URL + "indicator--252c7c11-daf2-42bd-843b-be65edca9f61/"
MANIFEST_URL = COLLECTION_URL + "manifest/"
STATUS_ID = "2d086da7-4bdc-4f91-900e-d77486753710"
STATUS_URL = API_ROOT_URL + "status/" + STATUS_ID + "/"

# These responses are provided as examples in the TAXII 2.0 specification.
DISCOVERY_RESPONSE = """{
  "title": "Some TAXII Server",
  "description": "This TAXII Server contains a listing of...",
  "contact": "string containing contact information",
  "default": "https://example.com/api2/",
  "api_roots": [
    "https://example.com/api1/",
    "https://example.com/api2/",
    "https://example.net/trustgroup1/"
  ]
}"""
API_ROOT_RESPONSE = """{
  "title": "Malware Research Group",
  "description": "A trust group setup for malware researchers",
  "versions": ["taxii-2.0"],
  "max_content_length": 9765625
}"""
COLLECTIONS_RESPONSE = """{
  "collections": [
    {
      "id": "91a7b528-80eb-42ed-a74d-c6fbd5a26116",
      "title": "High Value Indicator Collection",
      "description": "This data collection is for collecting high value IOCs",
      "can_read": true,
      "can_write": false,
      "media_types": [
        "application/vnd.oasis.stix+json; version=2.0"
      ]
    },
    {
      "id": "52892447-4d7e-4f70-b94d-d7f22742ff63",
      "title": "Indicators from the past 24-hours",
      "description": "This data collection is for collecting current IOCs",
      "can_read": true,
      "can_write": false,
      "media_types": [
        "application/vnd.oasis.stix+json; version=2.0"
      ]
    }
  ]
}"""
COLLECTION_RESPONSE = """{
  "id": "91a7b528-80eb-42ed-a74d-c6fbd5a26116",
  "title": "High Value Indicator Collection",
  "description": "This data collection is for collecting high value IOCs",
  "can_read": true,
  "can_write": false,
  "media_types": [
    "application/vnd.oasis.stix+json; version=2.0"
  ]
}"""

# This collection is not in the spec.
WRITABLE_COLLECTION = """{
  "id": "e278b87e-0f9b-4c63-a34c-c8f0b3e91acb",
  "title": "Writable Collection",
  "description": "This collection is a dropbox for submitting indicators",
  "can_read": false,
  "can_write": true,
  "media_types": [
    "application/vnd.oasis.stix+json; version=2.0"
  ]
}"""

# This bundle is used as the response to get_objects(), and also the bundle
# POST'ed with add_objects().
STIX_BUNDLE = """{
  "type": "bundle",
  "id": "bundle--5d0092c5-5f74-4287-9642-33f4c354e56d",
  "spec_version": "2.0",
  "objects": [
    {
      "type": "indicator",
      "id": "indicator--252c7c11-daf2-42bd-843b-be65edca9f61",
      "created": "2016-04-06T20:03:48.000Z",
      "modified": "2016-04-06T20:03:48.000Z",
      "pattern": "[ file:hashes.MD5 = 'd41d8cd98f00b204e9800998ecf8427e' ]",
      "valid_from": "2016-01-01T00:00:00Z"
    }
  ]
}"""
GET_OBJECTS_RESPONSE = STIX_BUNDLE
# get_object() still returns a bundle. In this case, the bundle has only one
# object (the correct one.)
GET_OBJECT_RESPONSE = GET_OBJECTS_RESPONSE

# This is the expected response when calling ADD_OBJECTS with the STIX_BUNDLE
# above. There is only one object, and it was added successfully. This response
# is not in the spec.
ADD_OBJECTS_RESPONSE = """{
  "id": "350dae03-d2d8-4bd3-bc1d-8160589693e3",
  "status": "complete",
  "request_timestamp": "2016-11-02T12:34:34.12345Z",
  "total_count": 1,
  "success_count": 1,
  "successes": [
    "indicator--252c7c11-daf2-42bd-843b-be65edca9f61"
  ],
  "failure_count": 0,
  "pending_count": 0
}"""

# This is the response in Section 5.4 of the spec. It implies a larger
# bundle than what is provided in the example.
ADD_OBJECTS_RESPONSE_FROM_SPEC = """{
  "id": "2d086da7-4bdc-4f91-900e-d77486753710",
  "status": "pending",
  "request_timestamp": "2016-11-02T12:34:34.12345Z",
  "total_count": 4,
  "success_count": 1,
  "successes": [
    "indicator--c410e480-e42b-47d1-9476-85307c12bcbf"
  ],
  "failure_count": 0,
  "pending_count": 3
}"""


GET_MANIFEST_RESPONSE = """{
  "objects": [
    {
      "id": "indicator--29aba82c-5393-42a8-9edb-6a2cb1df070b",
      "date_added": "2016-11-01T03:04:05Z",
      "versions": ["2016-11-03T12:30:59.000Z","2016-12-03T12:30:59.000Z"],
      "media_types": ["application/vnd.oasis.stix+json; version=2.0"]
    },
    {
      "id": "indicator--ef0b28e1-308c-4a30-8770-9b4851b260a5",
      "date_added": "2016-11-01T10:29:05Z",
      "versions": ["2016-11-03T12:30:59.000Z"],
      "media_types": ["application/vnd.oasis.stix+json; version=2.0"]
    }
  ]
}"""

STATUS_RESPONSE = """{
  "id": "2d086da7-4bdc-4f91-900e-d77486753710",
  "status": "pending",
  "request_timestamp": "2016-11-02T12:34:34.12345Z",
  "total_count": 4,
  "success_count": 1,
  "successes": [
    "indicator--c410e480-e42b-47d1-9476-85307c12bcbf"
  ],
  "failure_count": 1,
  "failures": [
    {
      "id": "malware--664fa29d-bf65-4f28-a667-bdb76f29ec98",
      "message": "Unable to process object"
    }
  ],
  "pending_count": 2,
  "pendings": [
    "indicator--252c7c11-daf2-42bd-843b-be65edca9f61",
    "relationship--045585ad-a22f-4333-af33-bfd503a683b5"
  ]
}"""

BAD_DISCOVERY_RESPONSE = """{"title":"""


@pytest.fixture
def status_dict():
    return {
        "id": "2d086da7-4bdc-4f91-900e-d77486753710",
        "status": "pending",
        "request_timestamp": "2016-11-02T12:34:34.12345Z",
        "total_count": 4,
        "success_count": 1,
        "successes": [
            "indicator--c410e480-e42b-47d1-9476-85307c12bcbf"
        ],
        "failure_count": 1,
        "failures": [
            {
              "id": "malware--664fa29d-bf65-4f28-a667-bdb76f29ec98",
              "message": "Unable to process object"
            }
        ],
        "pending_count": 2,
        "pendings": [
            "indicator--252c7c11-daf2-42bd-843b-be65edca9f61",
            "relationship--045585ad-a22f-4333-af33-bfd503a683b5"
        ]
    }


@pytest.fixture
def collection_dict():
    return {
        "id": "e278b87e-0f9b-4c63-a34c-c8f0b3e91acb",
        "title": "Writable Collection",
        "description": "This collection is a dropbox for submitting indicators",
        "can_read": False,
        "can_write": True,
        "media_types": [
            "application/vnd.oasis.stix+json; version=2.0"
        ]
    }


@pytest.fixture
def server():
    """Default server object for example.com"""
    return Server(DISCOVERY_URL, user="foo", password="bar")


@pytest.fixture
def api_root():
    """Default API Root object"""
    return ApiRoot(API_ROOT_URL)


@pytest.fixture
def collection():
    """Default Collection object"""
    # The collection response is needed to get information about the collection
    set_collection_response()
    return Collection(COLLECTION_URL)


@pytest.fixture
def writable_collection():
    """Collection with 'can_write' set to 'true'."""
    set_collection_response(WRITABLE_COLLECTION_URL, WRITABLE_COLLECTION)
    return Collection(WRITABLE_COLLECTION_URL)


@pytest.fixture
def bad_writable_collection():
    """Collection with 'can_write=true', but the COLLECTION_URL is different
    from the one in the response"""
    set_collection_response(response=WRITABLE_COLLECTION)
    return Collection(COLLECTION_URL)


def set_api_root_response(response):
    responses.add(responses.GET, API_ROOT_URL, body=response,
                  status=200, content_type=MEDIA_TYPE_TAXII_V20)


def set_discovery_response(response):
    responses.add(responses.GET, DISCOVERY_URL, body=response, status=200,
                  content_type=MEDIA_TYPE_TAXII_V20)


def set_collections_response():
    responses.add(responses.GET, COLLECTIONS_URL, COLLECTIONS_RESPONSE,
                  status=200, content_type=MEDIA_TYPE_TAXII_V20)


def set_collection_response(url=COLLECTION_URL, response=COLLECTION_RESPONSE):
    responses.add(responses.GET, url, response, status=200,
                  content_type=MEDIA_TYPE_TAXII_V20)


def set_status_response():
    responses.add(responses.GET, STATUS_URL, STATUS_RESPONSE,
                  status=200, content_type=MEDIA_TYPE_TAXII_V20)


@responses.activate
def test_server_discovery(server):
    set_discovery_response(DISCOVERY_RESPONSE)

    assert server._loaded is False
    assert server.title == "Some TAXII Server"
    assert server._loaded is True
    assert server.description == "This TAXII Server contains a listing of..."
    assert server.contact == "string containing contact information"
    assert len(server.api_roots) == 3
    assert server.default is not None

    assert server.api_roots[1] == server.default

    api_root = server.api_roots[0]
    assert api_root.url == API_ROOT_URL
    assert api_root._loaded_information is False
    assert api_root._loaded_collections is False

    discovery_dict = json.loads(DISCOVERY_RESPONSE)
    assert server._raw == discovery_dict


@responses.activate
def test_bad_json_response(server):
    set_discovery_response(BAD_DISCOVERY_RESPONSE)

    with pytest.raises(InvalidJSONError):
        # Just do something to trigger a request
        server.title


@responses.activate
def test_minimal_discovery_response(server):
    # `title` is the only required field on a Discovery Response
    set_discovery_response('{"title": "Some TAXII Server"}')

    assert server.title == "Some TAXII Server"
    assert server.description is None
    assert server.contact is None
    assert server.api_roots == []
    assert server.default is None


@responses.activate
def test_discovery_with_no_default(server):
    response = """{
      "title": "Some TAXII Server",
      "description": "This TAXII Server contains a listing of...",
      "contact": "string containing contact information",
      "api_roots": [
        "https://example.com/api1/",
        "https://example.com/api2/",
        "https://example.net/trustgroup1/"
      ]
    }"""
    set_discovery_response(response)

    assert len(server.api_roots) == 3
    assert server.default is None


@responses.activate
def test_discovery_with_no_title(server):
    response = """{
      "description": "This TAXII Server contains a listing of...",
      "contact": "string containing contact information",
      "api_roots": [
        "https://example.com/api1/",
        "https://example.com/api2/",
        "https://example.net/trustgroup1/"
      ]
    }"""
    set_discovery_response(response)
    with pytest.raises(ValidationError) as excinfo:
        server.refresh()

    assert "No 'title' in Server Discovery for request 'https://example.com/taxii/'" == str(excinfo.value)


@responses.activate
def test_api_root_no_title(api_root):
    set_api_root_response("""{
      "description": "A trust group setup for malware researchers",
      "versions": ["taxii-2.0"],
      "max_content_length": 9765625
    }""")
    with pytest.raises(ValidationError) as excinfo:
        assert api_root._loaded_information is False
        api_root.refresh_information()

    assert "No 'title' in API Root for request 'https://example.com/api1/'" == str(excinfo.value)


@responses.activate
def test_api_root_no_versions(api_root):
    set_api_root_response("""{
      "title": "Malware Research Group",
      "description": "A trust group setup for malware researchers",
      "max_content_length": 9765625
    }""")
    with pytest.raises(ValidationError) as excinfo:
        assert api_root._loaded_information is False
        api_root.refresh_information()

    assert "No 'versions' in API Root for request 'https://example.com/api1/'" == str(excinfo.value)


@responses.activate
def test_api_root_no_max_content_length(api_root):
    set_api_root_response("""{
      "title": "Malware Research Group",
      "description": "A trust group setup for malware researchers",
      "versions": ["taxii-2.0"]
    }""")
    with pytest.raises(ValidationError) as excinfo:
        assert api_root._loaded_information is False
        api_root.refresh_information()

    assert "No 'max_content_length' in API Root for request 'https://example.com/api1/'" == str(excinfo.value)


@responses.activate
def test_api_root(api_root):
    set_api_root_response(API_ROOT_RESPONSE)

    assert api_root._loaded_information is False
    assert api_root.title == "Malware Research Group"
    assert api_root._loaded_information is True
    assert api_root.description == "A trust group setup for malware researchers"
    assert api_root.versions == ["taxii-2.0"]
    assert api_root.max_content_length == 9765625

    apiroot_dict = json.loads(API_ROOT_RESPONSE)
    assert api_root._raw == apiroot_dict


@responses.activate
def test_api_root_collections(api_root):
    set_collections_response()

    assert api_root._loaded_collections is False
    assert len(api_root.collections) == 2
    assert api_root._loaded_collections is True

    coll = api_root.collections[0]
    # A collection populated from an API Root is automatically loaded
    assert coll._loaded is True
    assert coll.id == "91a7b528-80eb-42ed-a74d-c6fbd5a26116"
    assert coll.url == COLLECTION_URL
    assert coll.title == "High Value Indicator Collection"
    assert coll.description == "This data collection is for collecting high value IOCs"
    assert coll.can_read is True
    assert coll.can_write is False
    assert coll.media_types == [MEDIA_TYPE_STIX_V20]

    collection_dict = json.loads(COLLECTION_RESPONSE)
    assert coll._raw == collection_dict


@responses.activate
def test_collection(collection):
    assert collection._loaded is False
    assert collection.id == "91a7b528-80eb-42ed-a74d-c6fbd5a26116"
    assert collection._loaded is True
    assert collection.url == COLLECTION_URL
    assert collection.title == "High Value Indicator Collection"
    assert collection.description == "This data collection is for collecting high value IOCs"
    assert collection.can_read is True
    assert collection.can_write is False
    assert collection.media_types == [MEDIA_TYPE_STIX_V20]

    collection_dict = json.loads(COLLECTION_RESPONSE)
    assert collection._raw == collection_dict


def test_collection_unexpected_kwarg():
    with pytest.raises(TypeError):
        Collection(url="", conn=None, foo="bar")


@responses.activate
def test_get_collection_objects(collection):
    responses.add(responses.GET, GET_OBJECTS_URL, GET_OBJECTS_RESPONSE,
                  status=200, content_type=MEDIA_TYPE_STIX_V20)

    response = collection.get_objects()

    assert response["spec_version"] == "2.0"
    assert len(response["objects"]) == 1


@responses.activate
def test_get_object(collection):
    responses.add(responses.GET, GET_OBJECT_URL, GET_OBJECT_RESPONSE,
                  status=200, content_type=MEDIA_TYPE_STIX_V20)

    response = collection.get_object("indicator--252c7c11-daf2-42bd-843b-be65edca9f61")
    indicator = response["objects"][0]
    assert indicator["id"] == "indicator--252c7c11-daf2-42bd-843b-be65edca9f61"


@responses.activate
def test_cannot_write_to_readonly_collection(collection):
    with pytest.raises(AccessError):
        collection.add_objects(STIX_BUNDLE)


@responses.activate
def test_add_object_to_collection(writable_collection):
    responses.add(responses.POST, ADD_WRITABLE_OBJECTS_URL,
                  ADD_OBJECTS_RESPONSE, status=202,
                  content_type=MEDIA_TYPE_TAXII_V20)

    status = writable_collection.add_objects(STIX_BUNDLE)

    assert status.status == "complete"
    assert status.total_count == 1
    assert status.success_count == 1
    assert len(status.successes) == 1
    assert status.failure_count == 0
    assert status.pending_count == 0

    status_dict = json.loads(ADD_OBJECTS_RESPONSE)
    assert status._raw == status_dict


@responses.activate
def test_add_object_to_collection_dict(writable_collection):
    responses.add(responses.POST, ADD_WRITABLE_OBJECTS_URL, ADD_OBJECTS_RESPONSE,
                  status=202, content_type=MEDIA_TYPE_TAXII_V20)

    dict_bundle = json.load(six.StringIO(STIX_BUNDLE))

    status = writable_collection.add_objects(dict_bundle)

    assert status.status == "complete"
    assert status.total_count == 1
    assert status.success_count == 1
    assert len(status.successes) == 1
    assert status.failure_count == 0
    assert status.pending_count == 0


@responses.activate
def test_add_object_to_collection_bin(writable_collection):
    responses.add(responses.POST, ADD_WRITABLE_OBJECTS_URL,
                  ADD_OBJECTS_RESPONSE, status=202,
                  content_type=MEDIA_TYPE_TAXII_V20)

    bin_bundle = STIX_BUNDLE.encode("utf-8")

    status = writable_collection.add_objects(bin_bundle)

    assert status.status == "complete"
    assert status.total_count == 1
    assert status.success_count == 1
    assert len(status.successes) == 1
    assert status.failure_count == 0
    assert status.pending_count == 0


@responses.activate
def test_add_object_to_collection_badtype(writable_collection):
    responses.add(responses.POST, ADD_WRITABLE_OBJECTS_URL,
                  ADD_OBJECTS_RESPONSE, status=202,
                  content_type=MEDIA_TYPE_TAXII_V20)

    with pytest.raises(TypeError):
        writable_collection.add_objects([1, 2, 3])


@responses.activate
def test_add_object_rases_error_when_collection_id_does_not_match_url(
        bad_writable_collection):
    responses.add(responses.POST, ADD_OBJECTS_URL, ADD_OBJECTS_RESPONSE,
                  status=202, content_type=MEDIA_TYPE_TAXII_V20)

    with pytest.raises(ValidationError) as excinfo:
        bad_writable_collection.add_objects(STIX_BUNDLE)

    msg = ("The collection 'e278b87e-0f9b-4c63-a34c-c8f0b3e91acb' does not "
           "match the url for queries "
           "'https://example.com/api1/collections/91a7b528-80eb-42ed-a74d-c6fbd5a26116/'")

    assert str(excinfo.value) == msg


@responses.activate
def test_cannot_read_from_writeonly_collection(writable_collection):
    with pytest.raises(AccessError):
        writable_collection.get_objects()


@responses.activate
def test_get_manifest(collection):
    responses.add(responses.GET, MANIFEST_URL, GET_MANIFEST_RESPONSE,
                  status=200, content_type=MEDIA_TYPE_TAXII_V20)

    response = collection.get_manifest()

    assert len(response["objects"]) == 2
    obj = response["objects"][0]
    assert obj["id"] == "indicator--29aba82c-5393-42a8-9edb-6a2cb1df070b"
    assert len(obj["versions"]) == 2
    assert obj["media_types"][0] == MEDIA_TYPE_STIX_V20


@responses.activate
def test_get_status(api_root, status_dict):
    set_status_response()

    status = api_root.get_status(STATUS_ID)

    assert status.total_count == 4
    assert status.success_count == 1
    assert len(status.successes) == 1
    assert status.failure_count == 1
    assert len(status.failures) == 1
    assert status.pending_count == 2
    assert len(status.pendings) == 2

    assert status._raw == status_dict


@responses.activate
def test_status_raw(status_dict):
    """Test Status object created directly (not obtained via ApiRoot),
    and _raw property."""
    set_status_response()
    status = Status(STATUS_URL)
    assert status_dict == status._raw


@responses.activate
def test_content_type_valid(collection):
    responses.add(responses.GET, GET_OBJECT_URL, GET_OBJECT_RESPONSE,
                  status=200, content_type="%s; charset=utf-8" % MEDIA_TYPE_STIX_V20)

    response = collection.get_object("indicator--252c7c11-daf2-42bd-843b-be65edca9f61")
    indicator = response["objects"][0]
    assert indicator["id"] == "indicator--252c7c11-daf2-42bd-843b-be65edca9f61"


@responses.activate
def test_content_type_invalid(collection):
    responses.add(responses.GET, GET_OBJECT_URL, GET_OBJECT_RESPONSE,
                  status=200, content_type="taxii")

    with pytest.raises(TAXIIServiceException) as excinfo:
        collection.get_object("indicator--252c7c11-daf2-42bd-843b-be65edca9f61")
    assert ("Unexpected Response. Got Content-Type: 'taxii' for "
            "Accept: 'application/vnd.oasis.stix+json; version=2.0'") in str(excinfo.value)


def test_url_filter_type():
    params = _filter_kwargs_to_query_params({"type": "foo"})
    assert params == {"match[type]": "foo"}

    params = _filter_kwargs_to_query_params({"type": ("foo", "bar")})
    assert params == {"match[type]": "foo,bar"}


def test_filter_id():
    params = _filter_kwargs_to_query_params({"id": "foo"})
    assert params == {"match[id]": "foo"}

    params = _filter_kwargs_to_query_params({"id": ("foo", "bar")})
    assert params == {"match[id]": "foo,bar"}


def test_filter_version():
    params = _filter_kwargs_to_query_params({"version": "foo"})
    assert params == {"match[version]": "foo"}

    dt = datetime.datetime(2010, 9, 8, 7, 6, 5)
    params = _filter_kwargs_to_query_params({"version": dt})
    assert params == {"match[version]": "2010-09-08T07:06:05Z"}

    params = _filter_kwargs_to_query_params({"version": (dt, "bar")})
    assert params == {"match[version]": "2010-09-08T07:06:05Z,bar"}


def test_filter_added_after():
    params = _filter_kwargs_to_query_params({"added_after": "foo"})
    assert params == {"added_after": "foo"}

    dt = datetime.datetime(2010, 9, 8, 7, 6, 5)
    params = _filter_kwargs_to_query_params({"added_after": dt})
    assert params == {"added_after": "2010-09-08T07:06:05Z"}

    with pytest.raises(InvalidArgumentsError):
        _filter_kwargs_to_query_params({"added_after": (dt, "bar")})


def test_filter_combo():
    dt = datetime.datetime(2010, 9, 8, 7, 6, 5)
    params = _filter_kwargs_to_query_params({
        "added_after": dt,
        "type": ("indicator", "malware"),
        "version": dt,
        "foo": ("bar", "baz")
    })

    assert params == {
        "added_after": "2010-09-08T07:06:05Z",
        "match[type]": "indicator,malware",
        "match[version]": "2010-09-08T07:06:05Z",
        "match[foo]": "bar,baz"
    }


def test_params_filter_unknown():
    params = _filter_kwargs_to_query_params({"foo": "bar"})
    assert params == {"match[foo]": "bar"}


def test_taxii_endpoint_raises_exception():
    """Test exception is raised when conn and (user or pass) is provided"""
    conn = _HTTPConnection(user="foo", password="bar", verify=False)

    with pytest.raises(InvalidArgumentsError) as excinfo:
        _TAXIIEndpoint("https://example.com/api1/collections/", conn, "other", "test")

    assert "A connection and user/password may not both be provided." in str(excinfo.value)


@responses.activate
def test_valid_content_type_for_connection():
    """The server responded with charset=utf-8, but the media types are correct
    and first."""
    responses.add(responses.GET, COLLECTION_URL, COLLECTIONS_RESPONSE,
                  status=200,
                  content_type=MEDIA_TYPE_TAXII_V20 + "; charset=utf-8")

    conn = _HTTPConnection(user="foo", password="bar", verify=False)
    conn.get("https://example.com/api1/collections/91a7b528-80eb-42ed-a74d-c6fbd5a26116/",
             headers={"Accept": MEDIA_TYPE_TAXII_V20})


@responses.activate
def test_invalid_content_type_for_connection():
    responses.add(responses.GET, COLLECTION_URL, COLLECTIONS_RESPONSE,
                  status=200,
                  content_type=MEDIA_TYPE_TAXII_V20)

    with pytest.raises(TAXIIServiceException) as excinfo:
        conn = _HTTPConnection(user="foo", password="bar", verify=False)
        conn.get("https://example.com/api1/collections/91a7b528-80eb-42ed-a74d-c6fbd5a26116/",
                 headers={"Accept": MEDIA_TYPE_TAXII_V20 + "; charset=utf-8"})

    assert ("Unexpected Response. Got Content-Type: 'application/vnd.oasis.taxii+json; "
            "version=2.0' for Accept: 'application/vnd.oasis.taxii+json; version=2.0; "
            "charset=utf-8'") == str(excinfo.value)


def test_status_missing_id_property(status_dict):
    with pytest.raises(ValidationError) as excinfo:
        status_dict.pop("id")
        Status("https://example.com/api1/status/12345678-1234-1234-1234-123456789012/",
               user="foo", password="bar", verify=False,
               status_info=status_dict)

    assert "No 'id' in Status for request 'https://example.com/api1/status/12345678-1234-1234-1234-123456789012/'" == str(excinfo.value)


def test_status_missing_status_property(status_dict):
    with pytest.raises(ValidationError) as excinfo:
        status_dict.pop("status")
        Status("https://example.com/api1/status/12345678-1234-1234-1234-123456789012/",
               user="foo", password="bar", verify=False,
               status_info=status_dict)

    assert "No 'status' in Status for request 'https://example.com/api1/status/12345678-1234-1234-1234-123456789012/'" == str(excinfo.value)


def test_status_missing_total_count_property(status_dict):
    with pytest.raises(ValidationError) as excinfo:
        status_dict.pop("total_count")
        Status("https://example.com/api1/status/12345678-1234-1234-1234-123456789012/",
               user="foo", password="bar", verify=False,
               status_info=status_dict)

    assert "No 'total_count' in Status for request 'https://example.com/api1/status/12345678-1234-1234-1234-123456789012/'" == str(excinfo.value)


def test_status_missing_success_count_property(status_dict):
    with pytest.raises(ValidationError) as excinfo:
        status_dict.pop("success_count")
        Status("https://example.com/api1/status/12345678-1234-1234-1234-123456789012/",
               user="foo", password="bar", verify=False,
               status_info=status_dict)

    assert "No 'success_count' in Status for request 'https://example.com/api1/status/12345678-1234-1234-1234-123456789012/'" == str(excinfo.value)


def test_status_missing_failure_count_property(status_dict):
    with pytest.raises(ValidationError) as excinfo:
        status_dict.pop("failure_count")
        Status("https://example.com/api1/status/12345678-1234-1234-1234-123456789012/",
               user="foo", password="bar", verify=False,
               status_info=status_dict)

    assert "No 'failure_count' in Status for request 'https://example.com/api1/status/12345678-1234-1234-1234-123456789012/'" == str(excinfo.value)


def test_status_missing_pending_count_property(status_dict):
    with pytest.raises(ValidationError) as excinfo:
        status_dict.pop("pending_count")
        Status("https://example.com/api1/status/12345678-1234-1234-1234-123456789012/",
               user="foo", password="bar", verify=False,
               status_info=status_dict)

    assert "No 'pending_count' in Status for request 'https://example.com/api1/status/12345678-1234-1234-1234-123456789012/'" == str(excinfo.value)


def test_collection_missing_id_property(collection_dict):
    with pytest.raises(ValidationError) as excinfo:
        collection_dict.pop("id")
        Collection("https://example.com/api1/collections/91a7b528-80eb-42ed-a74d-c6fbd5a26116/",
                   user="foo", password="bar", verify=False,
                   collection_info=collection_dict)

    assert "No 'id' in Collection for request 'https://example.com/api1/collections/91a7b528-80eb-42ed-a74d-c6fbd5a26116/'" == str(excinfo.value)


def test_collection_missing_title_property(collection_dict):
    with pytest.raises(ValidationError) as excinfo:
        collection_dict.pop("title")
        Collection("https://example.com/api1/collections/91a7b528-80eb-42ed-a74d-c6fbd5a26116/",
                   user="foo", password="bar", verify=False,
                   collection_info=collection_dict)

    assert "No 'title' in Collection for request 'https://example.com/api1/collections/91a7b528-80eb-42ed-a74d-c6fbd5a26116/'" == str(excinfo.value)


def test_collection_missing_can_read_property(collection_dict):
    with pytest.raises(ValidationError) as excinfo:
        collection_dict.pop("can_read")
        Collection("https://example.com/api1/collections/91a7b528-80eb-42ed-a74d-c6fbd5a26116/",
                   user="foo", password="bar", verify=False,
                   collection_info=collection_dict)

    assert "No 'can_read' in Collection for request 'https://example.com/api1/collections/91a7b528-80eb-42ed-a74d-c6fbd5a26116/'" == str(excinfo.value)


def test_collection_missing_can_write_property(collection_dict):
    with pytest.raises(ValidationError) as excinfo:
        collection_dict.pop("can_write")
        Collection("https://example.com/api1/collections/91a7b528-80eb-42ed-a74d-c6fbd5a26116/",
                   user="foo", password="bar", verify=False,
                   collection_info=collection_dict)

    assert "No 'can_write' in Collection for request 'https://example.com/api1/collections/91a7b528-80eb-42ed-a74d-c6fbd5a26116/'" == str(excinfo.value)


<<<<<<< HEAD
def test_conn_post_kwarg_errors():
    conn = _HTTPConnection()

    with pytest.raises(InvalidArgumentsError):
        conn.post(DISCOVERY_URL, data=1, json=2)

    with pytest.raises(InvalidArgumentsError):
        conn.post(DISCOVERY_URL, data=1, foo=2)

    with pytest.raises(InvalidArgumentsError):
        conn.post(DISCOVERY_URL, foo=1)
=======
def test_user_agent_defaulting():
    conn = _HTTPConnection(user_agent="foo/1.0")
    headers = conn._merge_headers({})

    # also test key access is case-insensitive
    assert headers["user-agent"] == "foo/1.0"


def test_user_agent_overriding():
    conn = _HTTPConnection(user_agent="foo/1.0")
    headers = conn._merge_headers({"User-Agent": "bar/2.0"})

    assert headers["user-agent"] == "bar/2.0"


def test_user_agent_enforcing1():
    conn = _HTTPConnection(user_agent=None)
    headers = conn._merge_headers({})

    assert headers["user-agent"] == DEFAULT_USER_AGENT


def test_user_agent_enforcing2():
    conn = _HTTPConnection()
    headers = conn._merge_headers({"User-Agent": None})

    assert headers["user-agent"] == DEFAULT_USER_AGENT


def test_user_agent_enforcing3():
    conn = _HTTPConnection(user_agent=None)
    headers = conn._merge_headers({"User-Agent": None})

    assert headers["user-agent"] == DEFAULT_USER_AGENT


def test_header_merging():
    conn = _HTTPConnection()
    headers = conn._merge_headers({"AddedHeader": "addedvalue"})

    assert headers == {
        "user-agent": DEFAULT_USER_AGENT,
        "addedheader": "addedvalue"
    }


def test_header_merge_none():
    conn = _HTTPConnection()
    headers = conn._merge_headers(None)

    assert headers == {
        "user-agent": DEFAULT_USER_AGENT
    }
>>>>>>> 9c8130d5
<|MERGE_RESOLUTION|>--- conflicted
+++ resolved
@@ -845,7 +845,6 @@
     assert "No 'can_write' in Collection for request 'https://example.com/api1/collections/91a7b528-80eb-42ed-a74d-c6fbd5a26116/'" == str(excinfo.value)
 
 
-<<<<<<< HEAD
 def test_conn_post_kwarg_errors():
     conn = _HTTPConnection()
 
@@ -857,7 +856,8 @@
 
     with pytest.raises(InvalidArgumentsError):
         conn.post(DISCOVERY_URL, foo=1)
-=======
+
+
 def test_user_agent_defaulting():
     conn = _HTTPConnection(user_agent="foo/1.0")
     headers = conn._merge_headers({})
@@ -910,5 +910,4 @@
 
     assert headers == {
         "user-agent": DEFAULT_USER_AGENT
-    }
->>>>>>> 9c8130d5
+    }