"""Python TAXII 2.0 Client API"""

from __future__ import unicode_literals

import datetime
import json
import time

import pytz
import requests
import requests.structures  # is this public API?
import six
import six.moves.urllib.parse as urlparse

__version__ = '0.3.1'

MEDIA_TYPE_STIX_V20 = "application/vnd.oasis.stix+json; version=2.0"
MEDIA_TYPE_TAXII_V20 = "application/vnd.oasis.taxii+json; version=2.0"
DEFAULT_USER_AGENT = "taxii2-client/" + __version__


class TAXIIServiceException(Exception):
    """Base class for exceptions raised by this library."""
    pass


class InvalidArgumentsError(TAXIIServiceException):
    """Invalid arguments were passed to a method."""
    pass


class AccessError(TAXIIServiceException):
    """Attempt was made to read/write to a collection when the collection
    doesn't allow that operation."""
    pass


class ValidationError(TAXIIServiceException):
    """Data validation failed for a property or group of properties"""
    pass


class InvalidJSONError(TAXIIServiceException):
    """A server endpoint gave us invalid JSON"""
    pass


def _format_datetime(dttm):
    """Convert a datetime object into a valid STIX timestamp string.

    1. Convert to timezone-aware
    2. Convert to UTC
    3. Format in ISO format
    4. Ensure correct precision
       a. Add subsecond value if non-zero and precision not defined
    5. Add "Z"

    """

    if dttm.tzinfo is None or dttm.tzinfo.utcoffset(dttm) is None:
        # dttm is timezone-naive; assume UTC
        zoned = pytz.utc.localize(dttm)
    else:
        zoned = dttm.astimezone(pytz.utc)
    ts = zoned.strftime("%Y-%m-%dT%H:%M:%S")
    ms = zoned.strftime("%f")
    precision = getattr(dttm, "precision", None)
    if precision == "second":
        pass  # Already precise to the second
    elif precision == "millisecond":
        ts = ts + "." + ms[:3]
    elif zoned.microsecond > 0:
        ts = ts + "." + ms.rstrip("0")
    return ts + "Z"


def _ensure_datetime_to_string(maybe_dttm):
    """If maybe_dttm is a datetime instance, convert to a STIX-compliant
    string representation.  Otherwise return the value unchanged."""
    if isinstance(maybe_dttm, datetime.datetime):
        maybe_dttm = _format_datetime(maybe_dttm)
    return maybe_dttm


def _filter_kwargs_to_query_params(filter_kwargs):
    """
    Convert API keyword args to a mapping of URL query parameters.  Except for
    "added_after", all keywords are mapped to match filters, i.e. to a query
    parameter of the form "match[<kwarg>]".  "added_after" is left alone, since
    it's a special filter, as defined in the spec.

    Each value can be a single value or iterable of values.  "version" and
    "added_after" get special treatment, since they are timestamp-valued:
    datetime.datetime instances are supported and automatically converted to
    STIX-compliant strings.  Other than that, all values must be strings.  None
    values, empty lists, etc are silently ignored.

    Args:
        filter_kwargs: The filter information, as a mapping.

    Returns:
        query_params (dict): The query parameter map, mapping strings to
            strings.

    """
    query_params = {}
    for kwarg, arglist in six.iteritems(filter_kwargs):
        # If user passes an empty list, None, etc, silently skip?
        if not arglist:
            continue

        # force iterability, for the sake of code uniformity
        if not hasattr(arglist, "__iter__") or \
                isinstance(arglist, six.string_types):
            arglist = arglist,

        if kwarg == "version":
            query_params["match[version]"] = ",".join(
                _ensure_datetime_to_string(val) for val in arglist
            )

        elif kwarg == "added_after":
            if len(arglist) > 1:
                raise InvalidArgumentsError("No more than one value for filter"
                                            " 'added_after' may be given")

            query_params["added_after"] = ",".join(
                _ensure_datetime_to_string(val) for val in arglist
            )

        else:
            query_params["match[" + kwarg + "]"] = ",".join(arglist)

    return query_params


class _TAXIIEndpoint(object):
    """Contains some data and functionality common to all TAXII endpoint
    classes: a URL, connection, and ability to close the connection.  It also
    yields support in subclasses for use as context managers, to ensure
    resources are released.

    """
    def __init__(self, url, conn=None, user=None, password=None, verify=True):
        """Create a TAXII endpoint.

        Args:
            user (str): username for authentication (optional)
            password (str): password for authentication (optional)
            verify (bool): validate the entity credentials (default: True)
            conn (_HTTPConnection): A connection to reuse (optional)

        """
        if conn and (user or password):
            raise InvalidArgumentsError("A connection and user/password may"
                                        " not both be provided.")
        elif conn:
            self._conn = conn
        else:
            self._conn = _HTTPConnection(user, password, verify)

        self.url = url

    def close(self):
        self._conn.close()

    def __enter__(self):
        return self

    def __exit__(self, exc_type, exc_val, exc_tb):
        self.close()
        return False


class Status(_TAXIIEndpoint):
    """TAXII Status Resource.

    This class represents the ``Get Status`` endpoint (section 4.3) and also
    contains the information about the Status Resource (section 4.3.1)

    """
    # We don't need to jump through the same lazy-load as with Collection,
    # since it's *far* less likely people will create these manually rather
    # than just getting them returned from Collection.add_objects(), and there
    # aren't other endpoints to call on the Status object.

    def __init__(self, url, conn=None, user=None, password=None, verify=True,
                 status_info=None):
        """Create an API root resource endpoint.

        Args:
            url (str): URL of a TAXII status resource endpoint
            user (str): username for authentication (optional)
            password (str): password for authentication (optional)
            conn (_HTTPConnection): reuse connection object, as an alternative
                to providing username/password
            status_info (dict): Parsed JSON representing a response from the
                status endpoint, if already known.  If not given, the
                endpoint will be queried. (optional)

        """
        super(Status, self).__init__(url, conn, user, password, verify)
        self.__raw = None
        if status_info:
            self._populate_fields(**status_info)
            self.__raw = status_info
        else:
            self.refresh()

    def __nonzero__(self):
        return self.status == "complete"

    __bool__ = __nonzero__

    @property
    def _raw(self):
        """Get the "raw" status response (parsed JSON)."""
        return self.__raw

    def refresh(self, accept=MEDIA_TYPE_TAXII_V20):
        """Updates Status information"""
        response = self.__raw = self._conn.get(self.url,
                                               headers={"Accept": accept})
        self._populate_fields(**response)

    def wait_until_final(self, poll_interval=1, timeout=60):
        """It will poll the URL to grab the latest status resource in a given
        timeout and time interval.

        Args:
            poll_interval (int): how often to poll the status service.
            timeout (int): how long to poll the URL until giving up. Use <= 0
                to wait forever

        """
        start_time = time.time()
        elapsed = 0
        while (self.status != "complete" and
                (timeout <= 0 or elapsed < timeout)):
            time.sleep(poll_interval)
            self.refresh()
            elapsed = time.time() - start_time

    def _populate_fields(self, id=None, status=None, total_count=None,
                         success_count=None, failure_count=None,
                         pending_count=None, request_timestamp=None,
                         successes=None, failures=None, pendings=None):
        self.id = id  # required
        self.status = status  # required
        self.request_timestamp = request_timestamp  # optional
        self.total_count = total_count  # required
        self.success_count = success_count  # required
        self.failure_count = failure_count  # required
        self.pending_count = pending_count  # required
        self.successes = successes or []  # optional
        self.failures = failures or []  # optional
        self.pendings = pendings or []  # optional

        self._validate_status()

    def _validate_status(self):
        """Validates Status information. Raises errors for required
        properties."""
        if not self.id:
            msg = "No 'id' in Status for request '{}'"
            raise ValidationError(msg.format(self.url))

        if not self.status:
            msg = "No 'status' in Status for request '{}'"
            raise ValidationError(msg.format(self.url))

        if self.total_count is None:
            msg = "No 'total_count' in Status for request '{}'"
            raise ValidationError(msg.format(self.url))

        if self.success_count is None:
            msg = "No 'success_count' in Status for request '{}'"
            raise ValidationError(msg.format(self.url))

        if self.failure_count is None:
            msg = "No 'failure_count' in Status for request '{}'"
            raise ValidationError(msg.format(self.url))

        if self.pending_count is None:
            msg = "No 'pending_count' in Status for request '{}'"
            raise ValidationError(msg.format(self.url))

        if len(self.successes) != self.success_count:
            msg = "Found successes={}, but success_count={} in status '{}'"
            raise ValidationError(msg.format(self.successes,
                                             self.success_count,
                                             self.id))

        if len(self.pendings) != self.pending_count:
            msg = "Found pendings={}, but pending_count={} in status '{}'"
            raise ValidationError(msg.format(self.pendings,
                                             self.pending_count,
                                             self.id))

        if len(self.failures) != self.failure_count:
            msg = "Found failures={}, but failure_count={} in status '{}'"
            raise ValidationError(msg.format(self.failures,
                                             self.failure_count,
                                             self.id))

        if (self.success_count + self.pending_count + self.failure_count !=
                self.total_count):
            msg = ("(success_count={} + pending_count={} + "
                   "failure_count={}) != total_count={} in status '{}'")
            raise ValidationError(msg.format(self.success_count,
                                             self.pending_count,
                                             self.failure_count,
                                             self.total_count,
                                             self.id))


class Collection(_TAXIIEndpoint):
    """Information about a TAXII Collection.

    This class represents the ``Get a Collection`` endpoint (section 5.2), and
    contains the information returned in the ``Collection Resource`` (section
    5.2.1).

    Methods on this class can be used to invoke the following endpoints:
        - ``Get Objects`` (section 5.3)
        - ``Add Objects`` (section 5.4)
        - ``Get an Object`` (section 5.5)
        - ``Get Object Manifests`` (section 5.6)

    As obtained from an ApiRoot, an instance of this class shares connection(s)
    with all other collections obtained from the same ApiRoot, as well as the
    ApiRoot instance itself.  Closing one will close them all.  If this is
    undesirable, you may manually create Collection instances.

    """

    def __init__(self, url, conn=None, user=None, password=None, verify=True,
                 collection_info=None):
        """
        Initialize a new Collection.  Either user/password or conn may be
        given, but not both.  The latter is intended for internal use, when
        sharing connection pools with an ApiRoot, mocking a connection for
        testing, etc.  Users should use user/password (if required) which will
        create a new connection.

        Args:
            url (str): A TAXII endpoint for a collection
            user (str): User name for authentication (optional)
            password (str): Password for authentication (optional)
            verify (bool): Either a boolean, in which case it controls whether
                we verify the server's TLS certificate, or a string, in which
                case it must be a path to a CA bundle to use. Defaults to
                `True` (optional)
            conn (_HTTPConnection): A connection to reuse (optional)
            collection_info: Collection metadata, if known in advance (optional)

        """

        super(Collection, self).__init__(url, conn, user, password, verify)

        self._loaded = False
        self.__raw = None

        # Since the API Root "Get Collections" endpoint returns information on
        # all collections as a list, it's possible that we can create multiple
        # Collection objects from a single HTTPS request, and not need to call
        # `refresh` for each one.
        if collection_info:
            self._populate_fields(**collection_info)
            self.__raw = collection_info
            self._loaded = True

    @property
    def id(self):
        self._ensure_loaded()
        return self._id

    @property
    def title(self):
        self._ensure_loaded()
        return self._title

    @property
    def description(self):
        self._ensure_loaded()
        return self._description

    @property
    def can_read(self):
        self._ensure_loaded()
        return self._can_read

    @property
    def can_write(self):
        self._ensure_loaded()
        return self._can_write

    @property
    def media_types(self):
        self._ensure_loaded()
        return self._media_types

    @property
    def objects_url(self):
        return self.url + "objects/"

    @property
    def _raw(self):
        """Get the "raw" collection information response (parsed JSON)."""
        self._ensure_loaded()
        return self.__raw

    def _populate_fields(self, id=None, title=None, description=None,
                         can_read=None, can_write=None, media_types=None):
        self._id = id  # required
        self._title = title  # required
        self._description = description  # optional
        self._can_read = can_read  # required
        self._can_write = can_write  # required
        self._media_types = media_types or []  # optional

        self._validate_collection()

    def _validate_collection(self):
        """Validates Collection information. Raises errors for required
        properties."""
        if not self._id:
            msg = "No 'id' in Collection for request '{}'"
            raise ValidationError(msg.format(self.url))

        if not self._title:
            msg = "No 'title' in Collection for request '{}'"
            raise ValidationError(msg.format(self.url))

        if self._can_read is None:
            msg = "No 'can_read' in Collection for request '{}'"
            raise ValidationError(msg.format(self.url))

        if self._can_write is None:
            msg = "No 'can_write' in Collection for request '{}'"
            raise ValidationError(msg.format(self.url))

        if self._id not in self.url:
            msg = "The collection '{}' does not match the url for queries '{}'"
            raise ValidationError(msg.format(self._id, self.url))

    def _ensure_loaded(self):
        if not self._loaded:
            self.refresh()

    def _verify_can_read(self):
        if not self.can_read:
            msg = "Collection '{}' does not allow reading."
            raise AccessError(msg.format(self.url))

    def _verify_can_write(self):
        if not self.can_write:
            msg = "Collection '{}' does not allow writing."
            raise AccessError(msg.format(self.url))

    def refresh(self, accept=MEDIA_TYPE_TAXII_V20):
        """Update Collection information"""
        response = self.__raw = self._conn.get(self.url,
                                               headers={"Accept": accept})
        self._populate_fields(**response)
        self._loaded = True

    def get_objects(self, accept=MEDIA_TYPE_STIX_V20, **filter_kwargs):
        """Implement the ``Get Objects`` endpoint (section 5.3)"""
        self._verify_can_read()
        query_params = _filter_kwargs_to_query_params(filter_kwargs)
        return self._conn.get(self.objects_url, headers={"Accept": accept},
                              params=query_params)

    def get_object(self, obj_id, version=None, accept=MEDIA_TYPE_STIX_V20):
        """Implement the ``Get an Object`` endpoint (section 5.5)"""
        self._verify_can_read()
        url = self.objects_url + str(obj_id) + "/"
        query_params = None
        if version:
            query_params = _filter_kwargs_to_query_params({"version": version})
        return self._conn.get(url, headers={"Accept": accept},
                              params=query_params)

    def add_objects(self, bundle, wait_for_completion=True, poll_interval=1,
                    timeout=60, accept=MEDIA_TYPE_TAXII_V20,
                    content_type=MEDIA_TYPE_STIX_V20):
        """Implement the ``Add Objects`` endpoint (section 5.4)

        Add objects to the collection.  This may be performed either
        synchronously or asynchronously.  To add asynchronously, set
        wait_for_completion to False.  If False, the latter two args are
        unused.  If the caller wishes to monitor the status of the addition,
        it may do so in its own way.  To add synchronously, set
        wait_for_completion to True, and optionally set the poll and timeout
        intervals.  After initiating the addition, the caller will block,
        and the TAXII "status" service will be polled until the timeout
        expires, or the operation completes.

        Args:
            bundle: A STIX bundle with the objects to add (string, dict, binary)
            wait_for_completion (bool): Whether to wait for the add operation
                to complete before returning
            poll_interval (int): If waiting for completion, how often to poll
                the status service (seconds)
            timeout (int): If waiting for completion, how long to poll until
                giving up (seconds).  Use <= 0 to wait forever
            accept (str): media type to include in the ``Accept:`` header.
            content_type (str): media type to include in the ``Content-Type:``
                header.

        Returns:
            If ``wait_for_completion`` is False, a Status object corresponding
            to the initial status data returned from the service, is returned.
            The status may not yet be complete at this point.

            If ``wait_for_completion`` is True, a Status object corresponding
            to the completed operation is returned if it didn't time out;
            otherwise a Status object corresponding to the most recent data
            obtained before the timeout, is returned.

        """
        self._verify_can_write()

        headers = {
            "Accept": accept,
            "Content-Type": content_type,
        }

        if isinstance(bundle, dict):
            json_text = json.dumps(bundle, ensure_ascii=False)
            data = json_text.encode("utf-8")

        elif isinstance(bundle, six.text_type):
            data = bundle.encode("utf-8")

        elif isinstance(bundle, six.binary_type):
            data = bundle

        else:
            raise TypeError("Don't know how to handle type '{}'".format(
                type(bundle).__name__))

        status_json = self._conn.post(self.objects_url, headers=headers,
                                      data=data)

        status_url = urlparse.urljoin(
            self.url,
            "../../status/{}".format(status_json["id"])
        )

        status = Status(url=status_url, conn=self._conn,
                        status_info=status_json)

        if not wait_for_completion or status.status == "complete":
            return status

        status.wait_until_final(poll_interval, timeout)

        return status

    def get_manifest(self, accept=MEDIA_TYPE_TAXII_V20, **filter_kwargs):
        """Implement the ``Get Object Manifests`` endpoint (section 5.6)."""
        self._verify_can_read()
        query_params = _filter_kwargs_to_query_params(filter_kwargs)
        return self._conn.get(self.url + "manifest/",
                              headers={"Accept": accept},
                              params=query_params)


class ApiRoot(_TAXIIEndpoint):
    """Information about a TAXII API Root.

    This class corresponds to the ``Get API Root Information`` (section 4.2)
    and ``Get Collections`` (section 5.1) endpoints, and contains the
    information found in the corresponding ``API Root Resource``
    (section 4.2.1) and ``Collections Resource`` (section 5.1.1).

    As obtained from a Server, each ApiRoot instance gets its own connection
    pool(s).  Collections returned by instances of this class share the same
    pools as the instance, so closing one closes all.  Also, the same
    username/password is used to connect to them, as was used for this ApiRoot.
    If either of these is undesirable, Collection instances may be created
    manually.

    """

    def __init__(self, url, conn=None, user=None, password=None, verify=True):
        """Create an API root resource endpoint.

        Args:
            url (str): URL of a TAXII API root resource endpoint
            user (str): username for authentication (optional)
            password (str): password for authentication (optional)
            conn (_HTTPConnection): reuse connection object, as an alternative
                to providing username/password

        """
        super(ApiRoot, self).__init__(url, conn, user, password, verify)

        self._loaded_collections = False
        self._loaded_information = False
        self.__raw = None

    @property
    def collections(self):
        if not self._loaded_collections:
            self.refresh_collections()
        return self._collections

    @property
    def title(self):
        self._ensure_loaded_information()
        return self._title

    @property
    def description(self):
        self._ensure_loaded_information()
        return self._description

    @property
    def versions(self):
        self._ensure_loaded_information()
        return self._versions

    @property
    def max_content_length(self):
        self._ensure_loaded_information()
        return self._max_content_length

    @property
    def _raw(self):
        """Get the "raw" API root information response (parsed JSON)."""
        self._ensure_loaded_information()
        return self.__raw

    def _ensure_loaded_information(self):
        if not self._loaded_information:
            self.refresh_information()

    def _validate_api_root(self):
        """Validates API Root information. Raises errors for required
        properties."""
        if not self._title:
            msg = "No 'title' in API Root for request '{}'"
            raise ValidationError(msg.format(self.url))

        if not self._versions:
            msg = "No 'versions' in API Root for request '{}'"
            raise ValidationError(msg.format(self.url))

        if self._max_content_length is None:
            msg = "No 'max_content_length' in API Root for request '{}'"
            raise ValidationError(msg.format(self.url))

    def refresh(self, accept=MEDIA_TYPE_TAXII_V20):
        """Update the API Root's information and list of Collections"""
        self.refresh_information(accept)
        self.refresh_collections(accept)

    def refresh_information(self, accept=MEDIA_TYPE_TAXII_V20):
        """Update the properties of this API Root.

        This invokes the ``Get API Root Information`` endpoint.
        """
        response = self.__raw = self._conn.get(self.url,
                                               headers={"Accept": accept})

        self._title = response.get("title")  # required
        self._description = response.get("description")  # optional
        self._versions = response.get("versions", [])  # required
        self._max_content_length = response.get("max_content_length")  # required

        self._validate_api_root()
        self._loaded_information = True

    def refresh_collections(self, accept=MEDIA_TYPE_TAXII_V20):
        """Update the list of Collections contained by this API Root.

        This invokes the ``Get Collections`` endpoint.
        """
        url = self.url + "collections/"
        response = self._conn.get(url, headers={"Accept": accept})

        self._collections = []
        for item in response.get("collections", []):  # optional
            collection_url = url + item["id"] + "/"
            collection = Collection(collection_url, conn=self._conn,
                                    collection_info=item)
            self._collections.append(collection)

        self._loaded_collections = True

    def get_status(self, status_id, accept=MEDIA_TYPE_TAXII_V20):
        status_url = self.url + "status/" + status_id + "/"
        response = self._conn.get(status_url, headers={"Accept": accept})
        return Status(status_url, conn=self._conn, status_info=response)


class Server(_TAXIIEndpoint):
    """Information about a server hosting a Discovery service.

    This class corresponds to the Server Discovery endpoint (section 4.1) and
    the Discovery Resource returned from that endpoint (section 4.1.1).

    ApiRoot instances obtained from an instance of this class are
    created with the same username/password as was used in this instance.  If
    that's incorrect, an ApiRoot instance may be created directly with the
    desired username and password.  Also, they use separate connection pools
    so that they can be independent: closing one won't close others, and
    closing this server object won't close any of the ApiRoot objects (which
    may refer to different hosts than was used for discovery).

    """

    def __init__(self, url, conn=None, user=None, password=None, verify=True):
        """Create a server discovery endpoint.

        Args:
            url (str): URL of a TAXII server discovery endpoint
            user (str): username for authentication (optional)
            password (str): password for authentication (optional)
            conn (_HTTPConnection): reuse connection object, as an alternative
                to providing username/password

        """
        super(Server, self).__init__(url, conn, user, password, verify)

        self._user = user
        self._password = password
        self._verify = verify
        self._loaded = False
        self.__raw = None

    @property
    def title(self):
        self._ensure_loaded()
        return self._title

    @property
    def description(self):
        self._ensure_loaded()
        return self._description

    @property
    def contact(self):
        self._ensure_loaded()
        return self._contact

    @property
    def default(self):
        self._ensure_loaded()
        return self._default

    @property
    def api_roots(self):
        self._ensure_loaded()
        return self._api_roots

    @property
    def _raw(self):
        """Get the "raw" server discovery response (parsed JSON)."""
        self._ensure_loaded()
        return self.__raw

    def _ensure_loaded(self):
        if not self._loaded:
            self.refresh()

    def _validate_server(self):
        """Validates server information. Raises errors for required properties.
        """
        if not self._title:
            msg = "No 'title' in Server Discovery for request '{}'"
            raise ValidationError(msg.format(self.url))

    def refresh(self):
        """Update the Server information and list of API Roots"""
        response = self.__raw = self._conn.get(self.url)

        self._title = response.get("title")  # required
        self._description = response.get("description")  # optional
        self._contact = response.get("contact")  # optional
        roots = response.get("api_roots", [])  # optional
        self._api_roots = [ApiRoot(url,
                                   user=self._user,
                                   password=self._password,
                                   verify=self._verify)
                           for url in roots]
        # If 'default' is one of the existing API Roots, reuse that object
        # rather than creating a duplicate. The TAXII 2.0 spec says that the
        # `default` API Root MUST be an item in `api_roots`.
        root_dict = dict(zip(roots, self._api_roots))
        self._default = root_dict.get(response.get("default"))  # optional
        self._validate_server()

        self._loaded = True


class _HTTPConnection(object):
    """This library uses the ``requests`` library, which presents a convenience
    API which hides many network details like actual connection objects.  So
    this class doesn't represent a traditional ``connection`` either.  It's a
    sort of approximation: sets of connections (or connection pools) and common
    metadata for a particular server interaction.  You can send requests to
    any hosts via the same instance; hosts/ports are not checked and new
    connection pools pop into existence as needed, but all connections are
    closed when the close() method is called.  So this is intended to be used
    for an independent self-contained interaction.

    Attributes:
        session (requests.Session): A requests session object.

    """

    def __init__(self, user=None, password=None, verify=True, proxies=None,
                 user_agent=DEFAULT_USER_AGENT):
        """Create a connection session.

        Args:
            user (str): username for authentication (optional)
            password (str): password for authentication (optional)
            verify (bool): validate the entity credentials. (default: True)
            user_agent (str): A value to use for the User-Agent header in
                requests.  If not given, use a default value which represents
                this library.
        """
        self.session = requests.Session()
        self.session.verify = verify
        # enforce that we always have a connection-default user agent.
        self.user_agent = user_agent or DEFAULT_USER_AGENT
        if user and password:
            self.session.auth = requests.auth.HTTPBasicAuth(user, password)
        if proxies:
            self.session.proxies.update(proxies)

    def valid_content_type(self, content_type, accept):
        """Check that the server is returning a valid Content-Type

        Args:
            content_type (str): ``Content-Type:`` header value
            accept (str): media type to include in the ``Accept:`` header.

        """
        accept_tokens = accept.replace(' ', '').split(';')
        content_type_tokens = content_type.replace(' ', '').split(';')

        return (
            all(elem in content_type_tokens for elem in accept_tokens) and
            (content_type_tokens[0] == 'application/vnd.oasis.taxii+json' or
             content_type_tokens[0] == 'application/vnd.oasis.stix+json')
        )

    def get(self, url, headers=None, params=None):
        """Perform an HTTP GET, using the saved requests.Session and auth info.
        If "Accept" isn't one of the given headers, a default TAXII mime type is
        used.  Regardless, the response type is checked against the accept
        header value, and an exception is raised if they don't match.

        Args:
            url (str): URL to retrieve
            headers (dict): Any other headers to be added to the request.
            params: dictionary or bytes to be sent in the query string for the
                request. (optional)

        """

        merged_headers = self._merge_headers(headers)

        if "Accept" not in merged_headers:
            merged_headers["Accept"] = MEDIA_TYPE_TAXII_V20
        accept = merged_headers["Accept"]

        resp = self.session.get(url, headers=merged_headers, params=params)

        resp.raise_for_status()

        content_type = resp.headers["Content-Type"]

        if not self.valid_content_type(content_type=content_type, accept=accept):
            msg = "Unexpected Response. Got Content-Type: '{}' for Accept: '{}'"
            raise TAXIIServiceException(msg.format(content_type, accept))

        return _to_json(resp)

    def post(self, url, headers=None, params=None, **kwargs):
        """Send a JSON POST request with the given request headers, additional
        URL query parameters, and the given JSON in the request body.  The
        extra query parameters are merged with any which already exist in the
<<<<<<< HEAD
        URL.  The 'json' and 'data' parameters may not both be given.
=======
        URL.
>>>>>>> 9c8130d5

        Args:
            url (str): URL to retrieve
            headers (dict): Any other headers to be added to the request.
            params: dictionary or bytes to be sent in the query string for the
                request. (optional)
<<<<<<< HEAD
            json: json to send in the body of the Request.  This must be a
                JSON-serializable object. (optional)
            data: raw request body data.  May be a dictionary, list of tuples,
                bytes, or file-like object to send in the body of the Request.
                (optional)
        """

        if len(kwargs) > 1:
            raise InvalidArgumentsError("Too many extra args ({} > 1)".format(
                len(kwargs)))

        if kwargs:
            kwarg = next(iter(kwargs))
            if kwarg not in ("json", "data"):
                raise InvalidArgumentsError("Invalid kwarg: " + kwarg)

        resp = self.session.post(url, headers=headers, params=params, **kwargs)
=======
            data: data to post as dictionary, list of tuples, bytes, or
                file-like object
        """

        merged_headers = self._merge_headers(headers)

        resp = self.session.post(url, headers=merged_headers, params=params,
                                 data=data)
>>>>>>> 9c8130d5
        resp.raise_for_status()
        return _to_json(resp)

    def close(self):
        """Closes connections.  This object is no longer usable."""
        self.session.close()

    def _merge_headers(self, call_specific_headers):
        """
        Merge headers from different sources together.  Headers passed to the
        post/get methods have highest priority, then headers associated with
        the connection object itself have next priority.

        :param call_specific_headers: A header dict from the get/post call, or
            None (the default for those methods).
        :return: A key-case-insensitive MutableMapping object which contains
            the merged headers.  (This doesn't actually return a dict.)
        """

        # A case-insensitive mapping is necessary here so that there is
        # predictable behavior.  If a plain dict were used, you'd get keys in
        # the merged dict which differ only in case.  The requests library
        # would merge them internally, and it would be unpredictable which key
        # is chosen for the final set of headers.  Another possible approach
        # would be to upper/lower-case everything, but this seemed easier.  On
        # the other hand, I don't know if CaseInsensitiveDict is public API...?

        # First establish defaults
        merged_headers = requests.structures.CaseInsensitiveDict({
            "User-Agent": self.user_agent
        })

        # Then overlay with specifics from post/get methods
        if call_specific_headers:
            merged_headers.update(call_specific_headers)

        # Special "User-Agent" header check, to ensure one is always sent.
        # The call-specific overlay could have null'd out that header.
        if not merged_headers.get("User-Agent"):
            merged_headers["User-Agent"] = self.user_agent

        return merged_headers


def _to_json(resp):
    """
    Factors out some JSON parse code with error handling, to hopefully improve
    error messages.

    :param resp: A "requests" library response
    :return: Parsed JSON.
    :raises: InvalidJSONError If JSON parsing failed.
    """
    try:
        return resp.json()
    except ValueError as e:
        # Maybe better to report the original request URL?
        six.raise_from(InvalidJSONError(
            "Invalid JSON was received from " + resp.request.url
        ), e)<|MERGE_RESOLUTION|>--- conflicted
+++ resolved
@@ -887,18 +887,13 @@
         """Send a JSON POST request with the given request headers, additional
         URL query parameters, and the given JSON in the request body.  The
         extra query parameters are merged with any which already exist in the
-<<<<<<< HEAD
         URL.  The 'json' and 'data' parameters may not both be given.
-=======
-        URL.
->>>>>>> 9c8130d5
 
         Args:
             url (str): URL to retrieve
             headers (dict): Any other headers to be added to the request.
             params: dictionary or bytes to be sent in the query string for the
                 request. (optional)
-<<<<<<< HEAD
             json: json to send in the body of the Request.  This must be a
                 JSON-serializable object. (optional)
             data: raw request body data.  May be a dictionary, list of tuples,
@@ -916,16 +911,6 @@
                 raise InvalidArgumentsError("Invalid kwarg: " + kwarg)
 
         resp = self.session.post(url, headers=headers, params=params, **kwargs)
-=======
-            data: data to post as dictionary, list of tuples, bytes, or
-                file-like object
-        """
-
-        merged_headers = self._merge_headers(headers)
-
-        resp = self.session.post(url, headers=merged_headers, params=params,
-                                 data=data)
->>>>>>> 9c8130d5
         resp.raise_for_status()
         return _to_json(resp)
 
